--- conflicted
+++ resolved
@@ -18,15 +18,9 @@
 	github.com/klauspost/compress v1.18.0 // indirect
 	github.com/mattn/go-colorable v0.1.14 // indirect
 	github.com/mattn/go-isatty v0.0.20 // indirect
-<<<<<<< HEAD
-	github.com/mattn/go-runewidth v0.0.16 // indirect
-	github.com/rivo/uniseg v0.2.0 // indirect
-	github.com/stretchr/testify v1.11.1 // indirect
-=======
 	github.com/philhofer/fwd v1.2.0 // indirect
 	github.com/pmezard/go-difflib v1.0.0 // indirect
 	github.com/tinylib/msgp v1.3.0 // indirect
->>>>>>> d0a4918f
 	github.com/tklauser/go-sysconf v0.3.13 // indirect
 	github.com/tklauser/numcpus v0.7.0 // indirect
 	github.com/valyala/bytebufferpool v1.0.0 // indirect
