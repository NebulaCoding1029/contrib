--- conflicted
+++ resolved
@@ -36,7 +36,6 @@
 
 ## Config
 
-<<<<<<< HEAD
 | Property       | Type                            | Description                                                                                                                                             | Default                      |
 |:---------------|:--------------------------------|:--------------------------------------------------------------------------------------------------------------------------------------------------------|:-----------------------------|
 | Filter         | `func(*fiber.Ctx) bool`         | Defines a function to skip middleware                                                                                                                   | `nil`                        |
@@ -44,28 +43,13 @@
 | ErrorHandler   | `func(*fiber.Ctx, error) error` | ErrorHandler defines a function which is executed for an invalid token.                                                                                 | `401 Invalid or expired JWT` |
 | SigningKey     | `interface{}`                   | Signing key to validate token. Used as fallback if SigningKeys has length 0.                                                                            | `nil`                        |
 | SigningKeys    | `map[string]interface{}`        | Map of signing keys to validate token with kid field usage.                                                                                             | `nil`                        |
+| ContextKey     | `string`                        | Context key to store user information from the token into context.                                                                                      | `"user"`                     |
 | Claims         | `jwt.Claim`                     | Claims are extendable claims data defining token content.                                                                                               | `jwt.MapClaims{}`            |
 | TokenLookup    | `string`                        | TokenLookup is a string in the form of `<source>:<name>` that is used                                                                                   | `"header:Authorization"`     |
 | AuthScheme     | `string`                        | AuthScheme to be used in the Authorization header. The default value (`"Bearer"`) will only be used in conjuction with the default `TokenLookup` value. | `"Bearer"`                   |
 | KeyFunc        | `func() jwt.Keyfunc`            | KeyFunc defines a user-defined function that supplies the public key for a token validation.                                                            | `jwtKeyFunc`                 |
 | JWKSetURLs     | `[]string`                      | A slice of unique JSON Web Key (JWK) Set URLs to used to parse JWTs.                                                                                    | `nil`                        |
 
-=======
-| Property           | Type                                 | Description                                                                                                                                                                                                                                                            | Default                      |
-|--------------------|--------------------------------------|------------------------------------------------------------------------------------------------------------------------------------------------------------------------------------------------------------------------------------------------------------------------|------------------------------|
-| Filter             | `func(*fiber.Ctx) bool`              | Function to skip middleware execution for specific requests. Optional.                                                                                                                                                                                                 | `nil`                        |
-| SuccessHandler     | `fiber.Handler`                      | Handler executed when a token is successfully validated. Optional.                                                                                                                                                                                                     | `nil`                        |
-| ErrorHandler       | `fiber.ErrorHandler`                 | Handler executed when token validation fails. Allows customization of JWT error responses. Optional.                                                                                                                                                                   | `401 Invalid or expired JWT` |
-| SigningKey         | `SigningKey`                         | Primary key used to validate tokens. Used as a fallback if SigningKeys is empty. At least one of KeyFunc, JWKSetURLs, SigningKeys, or SigningKey is required.                                                                                                          | `nil`                        |
-| SigningKeys        | `map[string]SigningKey`              | Map of keys used to validate tokens with the "kid" field. At least one of KeyFunc, JWKSetURLs, SigningKeys, or SigningKey is required.                                                                                                                                 | `nil`                        |
-| ContextKey         | `string`                             | Key used to store user information in the context. Optional.                                                                                                                                                                                                           | `"user"`                     |
-| Claims             | `jwt.Claims`                         | Defines the structure of token claims. Extendable for custom claims data. Optional.                                                                                                                                                                                    | `jwt.MapClaims{}`            |
-| TokenLookup        | `string`                             | Specifies how to extract the token from the request. Format: `"<source>:<name>"` (e.g., `"header:Authorization"`, `"query:token"`, `"param:token"`, `"cookie:token"`). Optional.                                                                                                 | `"header:Authorization"`     |
-| TokenProcessorFunc | `func(token string) (string, error)` | Processes the token extracted using `TokenLookup`. Optional.                                                                                                                                                                                                           | `nil`                        |
-| AuthScheme         | `string`                             | Scheme used in the Authorization header. Only used with the default TokenLookup. Optional.                                                                                                                                                                             | `"Bearer"`                   |
-| KeyFunc            | `func() jwt.Keyfunc`                 | Provides the public key for JWT verification, handling algorithm verification and key selection. At least one of KeyFunc, JWKSetURLs, SigningKeys, or SigningKey is required.                                                                                          | `jwtKeyFunc`                 |
-| JWKSetURLs         | `[]string`                           | List of URLs containing JSON Web Key Sets (JWKS) for signature verification. HTTPS is recommended. The "kid" field is mandatory in both the JWT header and the JWKS. Default behavior includes hourly refresh, auto-refresh on new "kid", rate limiting, and timeouts. | `nil`                        |
->>>>>>> 7b9acfa5
 
 ## HS256 Example
 
@@ -134,20 +118,10 @@
 }
 
 func restricted(c *fiber.Ctx) error {
-<<<<<<< HEAD
-	user := jwtware.FromContext(c)
-	if user == nil {
-		return c.SendStatus(fiber.StatusUnauthorized)
-	}
+	user := c.Locals("user").(*jwt.Token)
 	claims := user.Claims.(jwt.MapClaims)
 	name := claims["name"].(string)
 	return c.SendString("Welcome " + name)
-=======
- user := c.Locals("user").(*jwt.Token)
- claims := user.Claims.(jwt.MapClaims)
- name := claims["name"].(string)
- return c.SendString("Welcome " + name)
->>>>>>> 7b9acfa5
 }
 
 ```
@@ -270,20 +244,10 @@
 }
 
 func restricted(c *fiber.Ctx) error {
-<<<<<<< HEAD
-	user := jwtware.FromContext(c)
-	if user == nil {
-		return c.SendStatus(fiber.StatusUnauthorized)
-	}
+	user := c.Locals("user").(*jwt.Token)
 	claims := user.Claims.(jwt.MapClaims)
 	name := claims["name"].(string)
 	return c.SendString("Welcome " + name)
-=======
- user := c.Locals("user").(*jwt.Token)
- claims := user.Claims.(jwt.MapClaims)
- name := claims["name"].(string)
- return c.SendString("Welcome " + name)
->>>>>>> 7b9acfa5
 }
 ```
 
