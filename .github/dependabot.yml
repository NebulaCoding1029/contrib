# https://help.github.com/github/administering-a-repository/configuration-options-for-dependency-updates

version: 2
updates:
    -   package-ecosystem: "github-actions"
        directory: "/"
        schedule:
            interval: "daily"
        labels:
            - "🤖 Dependencies"
    -   package-ecosystem: "gomod"
        directory: "/paseto/" # Location of package manifests
        labels:
            - "🤖 Dependencies"
        schedule:
            interval: "daily"
    -   package-ecosystem: "gomod"
        directory: "/fiberzap/" # Location of package manifests
        labels:
            - "🤖 Dependencies"
        schedule:
            interval: "daily"
    -   package-ecosystem: "gomod"
        directory: "/otelfiber/" # Location of package manifests
        labels:
            - "🤖 Dependencies"
        schedule:
            interval: "daily"
    -   package-ecosystem: "gomod"
        directory: "/otelfiber/example/" # Location of package manifests
        labels:
            - "🤖 Dependencies"
        schedule:
            interval: "daily"
    -   package-ecosystem: "gomod"
        directory: "/swagger/" # Location of package manifests
        labels:
            - "🤖 Dependencies"
        schedule:
            interval: "daily"
    -   package-ecosystem: "gomod"
        directory: "/casbin/" # Location of package manifests
        labels:
            - "🤖 Dependencies"
        schedule:
            interval: "daily"
    -   package-ecosystem: "gomod"
        directory: "/fibernewrelic/" # Location of package manifests
        labels:
            - "🤖 Dependencies"
        schedule:
            interval: "daily"
    -   package-ecosystem: "gomod"
        directory: "/opafiber/" # Location of package manifests
        labels:
            - "🤖 Dependencies"
        schedule:
            interval: "daily"
    -   package-ecosystem: "gomod"
        directory: "/fiberi18n"
        labels:
            - "🤖 Dependencies"
        schedule:
            interval: "daily"
    -   package-ecosystem: "gomod"
        directory: "/fiberzerolog"
        labels:
            - "🤖 Dependencies"
        schedule:
            interval: "daily"
    -   package-ecosystem: "gomod"
<<<<<<< HEAD
        directory: "/jwt"
=======
        directory: "/websocket"
>>>>>>> dd8bacb3
        labels:
            - "🤖 Dependencies"
        schedule:
            interval: "daily"<|MERGE_RESOLUTION|>--- conflicted
+++ resolved
@@ -57,24 +57,26 @@
         schedule:
             interval: "daily"
     -   package-ecosystem: "gomod"
-        directory: "/fiberi18n"
+        directory: "/fiberi18n"  # Location of package manifests
         labels:
             - "🤖 Dependencies"
         schedule:
             interval: "daily"
     -   package-ecosystem: "gomod"
-        directory: "/fiberzerolog"
+        directory: "/fiberzerolog"  # Location of package manifests
         labels:
             - "🤖 Dependencies"
         schedule:
             interval: "daily"
     -   package-ecosystem: "gomod"
-<<<<<<< HEAD
-        directory: "/jwt"
-=======
-        directory: "/websocket"
->>>>>>> dd8bacb3
+        directory: "/jwt"  # Location of package manifests
         labels:
             - "🤖 Dependencies"
         schedule:
-            interval: "daily"+            interval: "daily"
+    -   package-ecosystem: "gomod"
+        directory: "/websocket"  # Location of package manifests
+        labels:
+            - "🤖 Dependencies"
+        schedule:
+            interval: "daily"
