package pasetoware

import (
	"crypto/ed25519"
	"encoding/hex"
	"encoding/json"
	"errors"
	"net/http"
	"net/http/httptest"
	"testing"
	"time"

	"github.com/stretchr/testify/assert"

	"github.com/gofiber/fiber/v3"
)

const (
	testMessage    = "fiber with PASETO middleware!!"
	invalidToken   = "We are gophers!"
	durationTest   = 10 * time.Minute
	symmetricKey   = "go+fiber=love;FiberWithPASETO<3!"
	privateKeySeed = "e9c67fe2433aa4110caf029eba70df2c822cad226b6300ead3dcae443ac3810f"
)

type customPayload struct {
	Data           string        `json:"data"`
	ExpirationTime time.Duration `json:"expiration_time"`
	CreatedAt      time.Time     `json:"created_at"`
}

func createCustomToken(key []byte, dataInfo string, duration time.Duration, purpose TokenPurpose) (string, error) {
	if purpose == PurposeLocal {
		return pasetoObject.Encrypt(key, customPayload{
			Data:           dataInfo,
			ExpirationTime: duration,
			CreatedAt:      time.Now(),
		}, nil)
	}

	return pasetoObject.Sign(ed25519.PrivateKey(key), customPayload{
		Data:           dataInfo,
		ExpirationTime: duration,
		CreatedAt:      time.Now(),
	}, nil)
}

func generateTokenRequest(
	targetRoute string, tokenGenerator PayloadCreator, duration time.Duration, purpose TokenPurpose,
) (*http.Request, error) {
	var token string
	var err error
	if purpose == PurposeLocal {
		token, err = tokenGenerator([]byte(symmetricKey), testMessage, duration, purpose)
	} else {
		seed, _ := hex.DecodeString(privateKeySeed)
		privateKey := ed25519.NewKeyFromSeed(seed)

		token, err = tokenGenerator(privateKey, testMessage, duration, purpose)
	}

	if err != nil {
		return nil, err
	}
	request := httptest.NewRequest("GET", targetRoute, nil)
	request.Header.Set(fiber.HeaderAuthorization, token)
	return request, nil
}

func getPrivateKey() ed25519.PrivateKey {
	seed, _ := hex.DecodeString(privateKeySeed)

	return ed25519.NewKeyFromSeed(seed)
}

func assertErrorHandler(t *testing.T, toAssert error) fiber.ErrorHandler {
	return func(ctx fiber.Ctx, err error) error {
		assert.Equal(t, toAssert, err)
		assert.Equal(t, true, errors.Is(err, toAssert))
		return defaultErrorHandler(ctx, err)
	}
}

func Test_PASETO_LocalToken_MissingToken(t *testing.T) {
	app := fiber.New()
	app.Use(New(Config{
		SymmetricKey: []byte(symmetricKey),
		ErrorHandler: assertErrorHandler(t, ErrMissingToken),
	}))
	request := httptest.NewRequest("GET", "/", nil)
	resp, err := app.Test(request)
	if err == nil {
		assert.Equal(t, fiber.StatusBadRequest, resp.StatusCode)
	}
}

func Test_PASETO_PublicToken_MissingToken(t *testing.T) {
	privateKey := getPrivateKey()

	app := fiber.New()
	app.Use(New(Config{
		PrivateKey:   privateKey,
		PublicKey:    privateKey.Public(),
		ErrorHandler: assertErrorHandler(t, ErrMissingToken),
	}))

	request := httptest.NewRequest("GET", "/", nil)
	resp, err := app.Test(request)

	assert.Equal(t, nil, err)

	assert.Equal(t, fiber.StatusBadRequest, resp.StatusCode)
}

func Test_PASETO_LocalToken_ErrDataUnmarshal(t *testing.T) {
	app := fiber.New()
	app.Use(New(Config{
		SymmetricKey: []byte(symmetricKey),
		ErrorHandler: assertErrorHandler(t, ErrDataUnmarshal),
	}))
	request, err := generateTokenRequest("/", createCustomToken, durationTest, PurposeLocal)
	if err == nil {
		var resp *http.Response
		resp, err = app.Test(request)
		assert.Equal(t, nil, err)
		assert.Equal(t, fiber.StatusUnauthorized, resp.StatusCode)
	}
}

func Test_PASETO_PublicToken_ErrDataUnmarshal(t *testing.T) {
	privateKey := getPrivateKey()

	app := fiber.New()
	app.Use(New(Config{
		PrivateKey: privateKey,
		PublicKey:  privateKey.Public(),
	}))

	request, err := generateTokenRequest("/", createCustomToken, durationTest, PurposePublic)

	assert.Equal(t, nil, err)

	var resp *http.Response
	resp, err = app.Test(request)
	assert.Equal(t, nil, err)
	assert.Equal(t, fiber.StatusUnauthorized, resp.StatusCode)
}

func Test_PASETO_LocalToken_ErrTokenExpired(t *testing.T) {
	app := fiber.New()
	app.Use(New(Config{
		SymmetricKey: []byte(symmetricKey),
		ErrorHandler: assertErrorHandler(t, ErrExpiredToken),
	}))
	request, err := generateTokenRequest("/", CreateToken, time.Nanosecond*-10, PurposeLocal)
	if err == nil {
		var resp *http.Response
		resp, err = app.Test(request)
		assert.Equal(t, nil, err)
		assert.Equal(t, fiber.StatusUnauthorized, resp.StatusCode)
	}
}

func Test_PASETO_PublicToken_ErrTokenExpired(t *testing.T) {
	privateKey := getPrivateKey()

	app := fiber.New()
	app.Use(New(Config{
		PrivateKey:   privateKey,
		PublicKey:    privateKey.Public(),
		ErrorHandler: assertErrorHandler(t, ErrExpiredToken),
	}))

	request, err := generateTokenRequest("/", CreateToken, time.Nanosecond*-10, PurposePublic)

	assert.Equal(t, nil, err)

	var resp *http.Response
	resp, err = app.Test(request)
	assert.Equal(t, nil, err)
	assert.Equal(t, fiber.StatusUnauthorized, resp.StatusCode)
}

func Test_PASETO_LocalToken_Next(t *testing.T) {
	app := fiber.New()
	app.Use(New(Config{
		SymmetricKey: []byte(symmetricKey),
		Next: func(_ fiber.Ctx) bool {
			return true
		},
	}))

	request := httptest.NewRequest("GET", "/", nil)
	request.Header.Set(fiber.HeaderAuthorization, invalidToken)
	resp, err := app.Test(request)
	assert.Equal(t, nil, err)
	assert.Equal(t, fiber.StatusNotFound, resp.StatusCode)
}

func Test_PASETO_PublicToken_Next(t *testing.T) {
	privateKey := getPrivateKey()

	app := fiber.New()
	app.Use(New(Config{
		PrivateKey: privateKey,
		PublicKey:  privateKey.Public(),
		Next: func(_ fiber.Ctx) bool {
			return true
		},
	}))

	request := httptest.NewRequest("GET", "/", nil)
	request.Header.Set(fiber.HeaderAuthorization, invalidToken)
	resp, err := app.Test(request)

	assert.Equal(t, nil, err)
	assert.Equal(t, fiber.StatusNotFound, resp.StatusCode)
}

func Test_PASETO_LocalTokenDecrypt(t *testing.T) {
	app := fiber.New()
	app.Use(New(Config{
		SymmetricKey: []byte(symmetricKey),
	}))
<<<<<<< HEAD
	app.Get("/", func(ctx *fiber.Ctx) error {
		utils.AssertEqual(t, testMessage, FromContext(ctx))
=======
	app.Get("/", func(ctx fiber.Ctx) error {
		assert.Equal(t, testMessage, ctx.Locals(DefaultContextKey))
>>>>>>> 7b9acfa5
		return nil
	})
	request, err := generateTokenRequest("/", CreateToken, durationTest, PurposeLocal)
	if err == nil {
		var resp *http.Response
		resp, err = app.Test(request)
		assert.Equal(t, nil, err)
		assert.Equal(t, fiber.StatusOK, resp.StatusCode)
	}
}

func Test_PASETO_PublicTokenVerify(t *testing.T) {
	seed, _ := hex.DecodeString(privateKeySeed)
	privateKey := ed25519.NewKeyFromSeed(seed)

	app := fiber.New()
	app.Use(New(Config{
		PrivateKey: privateKey,
		PublicKey:  privateKey.Public(),
	}))
<<<<<<< HEAD
	app.Get("/", func(ctx *fiber.Ctx) error {
		utils.AssertEqual(t, testMessage, FromContext(ctx))
=======
	app.Get("/", func(ctx fiber.Ctx) error {
		assert.Equal(t, testMessage, ctx.Locals(DefaultContextKey))
>>>>>>> 7b9acfa5
		return nil
	})
	request, err := generateTokenRequest("/", CreateToken, durationTest, PurposePublic)
	assert.Equal(t, nil, err)

	var resp *http.Response
	resp, err = app.Test(request)
	assert.Equal(t, nil, err)
	assert.Equal(t, fiber.StatusOK, resp.StatusCode)
}

func Test_PASETO_LocalToken_IncorrectBearerToken(t *testing.T) {
	app := fiber.New()
	app.Use(New(Config{
		SymmetricKey: []byte(symmetricKey),
		TokenPrefix:  "Gopher",
		ErrorHandler: func(ctx fiber.Ctx, err error) error {
			if errors.Is(err, ErrIncorrectTokenPrefix) {
				return ctx.SendStatus(fiber.StatusUpgradeRequired)
			}
			return ctx.SendStatus(fiber.StatusBadRequest)
		},
	}))
	request := httptest.NewRequest("GET", "/", nil)
	request.Header.Set(fiber.HeaderAuthorization, "Bearer "+invalidToken)
	resp, err := app.Test(request)
	assert.Equal(t, nil, err)
	assert.Equal(t, fiber.StatusUpgradeRequired, resp.StatusCode)
}

func Test_PASETO_PublicToken_IncorrectBearerToken(t *testing.T) {
	privateKey := getPrivateKey()

	app := fiber.New()
	app.Use(New(Config{
		PrivateKey:  privateKey,
		PublicKey:   privateKey.Public(),
		TokenPrefix: "Gopher",
		ErrorHandler: func(ctx fiber.Ctx, err error) error {
			if errors.Is(err, ErrIncorrectTokenPrefix) {
				return ctx.SendStatus(fiber.StatusUpgradeRequired)
			}
			return ctx.SendStatus(fiber.StatusBadRequest)
		},
	}))

	request := httptest.NewRequest("GET", "/", nil)
	request.Header.Set(fiber.HeaderAuthorization, "Bearer "+invalidToken)
	resp, err := app.Test(request)

	assert.Equal(t, nil, err)
	assert.Equal(t, fiber.StatusUpgradeRequired, resp.StatusCode)
}

func Test_PASETO_LocalToken_InvalidToken(t *testing.T) {
	app := fiber.New()
	app.Use(New(Config{
		SymmetricKey: []byte(symmetricKey),
	}))
	request := httptest.NewRequest("GET", "/", nil)
	request.Header.Set(fiber.HeaderAuthorization, invalidToken)
	resp, err := app.Test(request)
	assert.Equal(t, nil, err)
	assert.Equal(t, fiber.StatusBadRequest, resp.StatusCode)
}

func Test_PASETO_PublicToken_InvalidToken(t *testing.T) {
	privateKey := getPrivateKey()

	app := fiber.New()
	app.Use(New(Config{
		PrivateKey: privateKey,
		PublicKey:  privateKey.Public(),
	}))

	request := httptest.NewRequest("GET", "/", nil)
	request.Header.Set(fiber.HeaderAuthorization, invalidToken)
	resp, err := app.Test(request)

	assert.Equal(t, nil, err)
	assert.Equal(t, fiber.StatusBadRequest, resp.StatusCode)
}

func Test_PASETO_LocalToken_CustomValidate(t *testing.T) {
	app := fiber.New()
	app.Use(New(Config{
		SymmetricKey: []byte(symmetricKey),
		Validate: func(data []byte) (interface{}, error) {
			var payload customPayload
			if err := json.Unmarshal(data, &payload); err != nil {
				return nil, ErrDataUnmarshal
			}

			if time.Now().After(payload.CreatedAt.Add(payload.ExpirationTime)) {
				return nil, ErrExpiredToken
			}
			return payload.Data, nil
		},
	}))

<<<<<<< HEAD
	app.Get("/", func(ctx *fiber.Ctx) error {
		utils.AssertEqual(t, testMessage, FromContext(ctx))
=======
	app.Get("/", func(ctx fiber.Ctx) error {
		assert.Equal(t, testMessage, ctx.Locals(DefaultContextKey))
>>>>>>> 7b9acfa5
		return nil
	})

	token, _ := pasetoObject.Encrypt([]byte(symmetricKey), customPayload{
		Data:           testMessage,
		ExpirationTime: 10 * time.Minute,
		CreatedAt:      time.Now(),
	}, nil)
	request := httptest.NewRequest("GET", "/", nil)
	request.Header.Set(fiber.HeaderAuthorization, token)
	resp, err := app.Test(request)
	assert.Equal(t, nil, err)
	assert.Equal(t, fiber.StatusOK, resp.StatusCode)
}

func Test_PASETO_PublicToken_CustomValidate(t *testing.T) {
	privateKey := getPrivateKey()

	app := fiber.New()
	app.Use(New(Config{
		PrivateKey: privateKey,
		PublicKey:  privateKey.Public(),
		Validate: func(data []byte) (interface{}, error) {
			var payload customPayload
			if err := json.Unmarshal(data, &payload); err != nil {
				return nil, ErrDataUnmarshal
			}

			if time.Now().After(payload.CreatedAt.Add(payload.ExpirationTime)) {
				return nil, ErrExpiredToken
			}
			return payload.Data, nil
		},
	}))

<<<<<<< HEAD
	app.Get("/", func(ctx *fiber.Ctx) error {
		utils.AssertEqual(t, testMessage, FromContext(ctx))
=======
	app.Get("/", func(ctx fiber.Ctx) error {
		assert.Equal(t, testMessage, ctx.Locals(DefaultContextKey))
>>>>>>> 7b9acfa5
		return nil
	})

	token, _ := pasetoObject.Sign(privateKey, customPayload{
		Data:           testMessage,
		ExpirationTime: 10 * time.Minute,
		CreatedAt:      time.Now(),
	}, nil)

	request := httptest.NewRequest("GET", "/", nil)
	request.Header.Set(fiber.HeaderAuthorization, token)
	resp, err := app.Test(request)

	assert.Equal(t, nil, err)
	assert.Equal(t, fiber.StatusOK, resp.StatusCode)
}<|MERGE_RESOLUTION|>--- conflicted
+++ resolved
@@ -222,13 +222,8 @@
 	app.Use(New(Config{
 		SymmetricKey: []byte(symmetricKey),
 	}))
-<<<<<<< HEAD
 	app.Get("/", func(ctx *fiber.Ctx) error {
-		utils.AssertEqual(t, testMessage, FromContext(ctx))
-=======
-	app.Get("/", func(ctx fiber.Ctx) error {
-		assert.Equal(t, testMessage, ctx.Locals(DefaultContextKey))
->>>>>>> 7b9acfa5
+		assert.Equal(t, testMessage, FromContext(ctx))
 		return nil
 	})
 	request, err := generateTokenRequest("/", CreateToken, durationTest, PurposeLocal)
@@ -249,13 +244,8 @@
 		PrivateKey: privateKey,
 		PublicKey:  privateKey.Public(),
 	}))
-<<<<<<< HEAD
-	app.Get("/", func(ctx *fiber.Ctx) error {
-		utils.AssertEqual(t, testMessage, FromContext(ctx))
-=======
 	app.Get("/", func(ctx fiber.Ctx) error {
-		assert.Equal(t, testMessage, ctx.Locals(DefaultContextKey))
->>>>>>> 7b9acfa5
+		assert.Equal(t, testMessage, FromContext(&ctx))
 		return nil
 	})
 	request, err := generateTokenRequest("/", CreateToken, durationTest, PurposePublic)
@@ -356,13 +346,8 @@
 		},
 	}))
 
-<<<<<<< HEAD
 	app.Get("/", func(ctx *fiber.Ctx) error {
-		utils.AssertEqual(t, testMessage, FromContext(ctx))
-=======
-	app.Get("/", func(ctx fiber.Ctx) error {
-		assert.Equal(t, testMessage, ctx.Locals(DefaultContextKey))
->>>>>>> 7b9acfa5
+		assert.Equal(t, testMessage, FromContext(ctx))
 		return nil
 	})
 
@@ -398,13 +383,8 @@
 		},
 	}))
 
-<<<<<<< HEAD
 	app.Get("/", func(ctx *fiber.Ctx) error {
-		utils.AssertEqual(t, testMessage, FromContext(ctx))
-=======
-	app.Get("/", func(ctx fiber.Ctx) error {
-		assert.Equal(t, testMessage, ctx.Locals(DefaultContextKey))
->>>>>>> 7b9acfa5
+		assert.Equal(t, testMessage, FromContext(ctx))
 		return nil
 	})
 
